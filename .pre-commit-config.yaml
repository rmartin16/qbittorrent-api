repos:

  - repo: https://github.com/pre-commit/pre-commit-hooks
    rev: v4.4.0
    hooks:
      - id: check-toml
      - id: check-yaml
      - id: check-case-conflict
      - id: check-docstring-first
      - id: end-of-file-fixer
      - id: trailing-whitespace

  - repo: https://github.com/PyCQA/isort
    rev: 5.12.0
    hooks:
      - id: isort
        additional_dependencies: [toml]

<<<<<<< HEAD
  - repo: https://github.com/myint/docformatter
    rev: v1.7.0-rc3
=======
  - repo: https://github.com/PyCQA/docformatter
    rev: v1.6.5
>>>>>>> 875a2fb6
    hooks:
      - id: docformatter
        exclude: _attrdict.py
        args: [--in-place, --pre-summary-newline, --black, --non-cap=qBittorrent]

  - repo: https://github.com/charliermarsh/ruff-pre-commit
    rev: v0.0.264
    hooks:
      - id: ruff
        args:
          - "--fix"

  - repo: https://github.com/psf/black
    rev: 23.3.0
    hooks:
      - id: black
        language_version: python3

  - repo: https://github.com/pre-commit/mirrors-mypy
    rev: v1.2.0
    hooks:
      - id: mypy
        files: '.*\.pyi'
        additional_dependencies: ["types-requests", "types-six"]
        args:
          - "--strict"
          - "--disallow-any-unimported"
          - "--disallow-any-expr"
          - "--disallow-any-decorated"
          - "--warn-unreachable"
          - "--warn-unused-ignores"
          - "--warn-redundant-casts"
          - "--strict-optional"
          - "--show-traceback"

  - repo: local
    hooks:
      - id: stubtest
        name: mypy.stubtest
        language: system
        entry: stubtest
        args: [ "qbittorrentapi", "--allowlist=tests/_resources/mypy_stubtest_allowlist.txt" ]
        pass_filenames: false
        types_or:
          - python
          - text
        files: '.*\.pyi?'<|MERGE_RESOLUTION|>--- conflicted
+++ resolved
@@ -16,13 +16,8 @@
       - id: isort
         additional_dependencies: [toml]
 
-<<<<<<< HEAD
   - repo: https://github.com/myint/docformatter
     rev: v1.7.0-rc3
-=======
-  - repo: https://github.com/PyCQA/docformatter
-    rev: v1.6.5
->>>>>>> 875a2fb6
     hooks:
       - id: docformatter
         exclude: _attrdict.py
